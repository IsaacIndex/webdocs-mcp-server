--- conflicted
+++ resolved
@@ -59,15 +59,10 @@
   "webdriver-manager==4.0.2",
   "websocket-client==1.8.0",
   "wsproto==1.2.0",
-<<<<<<< HEAD
   "pyperclip==1.8.2",
   "flake8==7.2.0"
-]
-=======
-  "pyperclip==1.8.2"
 ]
 
 [tool.ruff]
 line-length = 120
-target-version = "py310"
->>>>>>> 5819e30c
+target-version = "py310"