from fastmcp import FastMCP
from typing import Dict, Any, List, Optional
import logging
from selenium import webdriver
from selenium.webdriver.remote.webdriver import WebDriver
from selenium.webdriver.chrome.service import Service
from selenium.webdriver.chrome.options import Options
from webdriver_manager.chrome import ChromeDriverManager
from selenium.webdriver.support.ui import WebDriverWait
from selenium.webdriver.support import expected_conditions as EC
from bs4 import BeautifulSoup
from langdetect import detect, LangDetectException
import re
import time
import os
from urllib.parse import urljoin
import sys
import requests

# Configure logging
log_file = os.path.join(os.path.expanduser("~"), "Downloads", "mcp.log")
logging.basicConfig(
    level=logging.INFO,
    format='%(asctime)s - %(name)s - %(levelname)s - %(message)s',
    handlers=[
        logging.StreamHandler(),
        logging.FileHandler(log_file)
    ]
)
logger = logging.getLogger(__name__)

# Initialize Chrome options
chrome_options = Options()
chrome_options.add_argument('--headless')
chrome_options.add_argument('--no-sandbox')
chrome_options.add_argument('--disable-dev-shm-usage')
chrome_options.add_argument('--disable-gpu')
chrome_options.add_argument('--window-size=1920,1080')
user_agent = (
    'Mozilla/5.0 (Macintosh; Intel Mac OS X 10_15_7) '
    'AppleWebKit/537.36 (KHTML, like Gecko) Chrome/122.0.0.0 Safari/537.36'
)
chrome_options.add_argument(f'--user-agent={user_agent}')

# Initialize FastMCP
mcp = FastMCP("Web Scraper MCP 🚀")


def _get_chrome_profile_path() -> str:
    """Return the default Chrome user profile path based on the OS."""
    home = os.path.expanduser("~")
    if sys.platform == "darwin":
        return os.path.join(home, "Library", "Application Support", "Google", "Chrome")
    if sys.platform.startswith("linux"):
        return os.path.join(home, ".config", "google-chrome")
    if sys.platform.startswith("win"):
        return os.path.join(home, "AppData", "Local", "Google", "Chrome", "User Data")
    raise RuntimeError("Unsupported operating system for locating Chrome profile")


class WebScraper:
    def __init__(self) -> None:
        self.driver: Optional[WebDriver] = None
        # Elements to remove from the content
        self.unwanted_elements = [
            'script', 'style', 'nav', 'footer', 'header', 'aside',
            'iframe', 'noscript', 'svg', 'form', 'button', 'input',
            'meta', 'link', 'img', 'video', 'audio'
        ]
        self.unwanted_classes = [
            'menu', 'navigation', 'sidebar', 'footer', 'header',
            'advertisement', 'banner', 'cookie', 'popup', 'modal',
            'comment', 'social', 'share', 'related', 'recommended'
        ]
        self.unwanted_class_patterns = [re.compile(cls, re.IGNORECASE) for cls in self.unwanted_classes]
        self.non_content_patterns = [
            re.compile(r'^\s*$'),
            re.compile(r'^[0-9\s]+$'),
            re.compile(r'^[A-Z\s]+$'),
            re.compile(r'cookie|privacy|terms|conditions', re.IGNORECASE)
        ]
        try:
            logger.info("Initializing Chrome WebDriver...")
            self.driver = webdriver.Chrome(service=Service(ChromeDriverManager().install()), options=chrome_options)
            logger.info("Chrome WebDriver initialized successfully")
        except Exception as e:
            logger.error(f"Failed to initialize Chrome WebDriver: {str(e)}")
            self.driver = None

    def _ensure_driver(self) -> None:
        if self.driver:
            return
        try:
            logger.info("Attempting to reinitialize Chrome WebDriver...")
            self.driver = webdriver.Chrome(service=Service(ChromeDriverManager().install()), options=chrome_options)
            logger.info("Chrome WebDriver reinitialized successfully")
        except Exception as e:
            error_msg = f"Failed to initialize Chrome WebDriver: {str(e)}"
            logger.error(error_msg)
            raise Exception(error_msg)

    def _clean_text(self, text: str) -> str:
        """Clean and normalize text content."""
        # Remove extra whitespace
        text = re.sub(r'\s+', ' ', text)
        # Remove special characters but keep basic punctuation
        text = re.sub(r'[^\w\s.,!?-]', '', text)
        # Remove multiple punctuation
        text = re.sub(r'([.,!?-])\1+', r'\1', text)
        # Remove leading/trailing whitespace
        text = text.strip()
        return text

    def _is_relevant_content(self, text: str) -> bool:
        """Check if the text content is relevant."""
        # Minimum content length
        if len(text) < 20:
            return False
        for pattern in self.non_content_patterns:
            if pattern.search(text):
                return False
        return True

    def _extract_main_content(self, soup: BeautifulSoup) -> str:
        """Extract the main content from the page."""
        # Remove unwanted elements
        for element in self.unwanted_elements:
            for tag in soup.find_all(element):
                tag.decompose()

        # Remove elements with unwanted classes
        for class_pattern in self.unwanted_class_patterns:
            for tag in soup.find_all(class_=class_pattern):
                tag.decompose()

        # Try to find the main content area
        main_content = None
        for tag in ['article', 'main', 'div[role="main"]', '.content', '#content']:
            main_content = soup.select_one(tag)
            if main_content:
                break

        # If no main content found, use the body
        if not main_content:
            main_content = soup.body

        return main_content.get_text(separator='\n', strip=True) if main_content else ''

    def extract_links(self, url: str) -> List[Dict[str, str]]:
        """Extract all links from the webpage."""
        self._ensure_driver()
        assert self.driver is not None

        try:
            logger.info(f"Extracting links from URL: {url}")
            self.driver.get(url)
            WebDriverWait(self.driver, 30).until(
                EC.presence_of_element_located(("tag name", "body"))
            )
            time.sleep(2)  # Shorter wait time for links

            # Get the page source and parse with BeautifulSoup
            html_content = self.driver.page_source
            soup = BeautifulSoup(html_content, 'html.parser')

            # Extract all links
            links = []
            for a_tag in soup.find_all('a', href=True):
<<<<<<< HEAD
                # bs4 typing may mark result as a list, so use get to avoid type
                # errors when accessing the href attribute
                href = a_tag.get('href', '')
=======
                href_value = a_tag.get("href")
                if isinstance(href_value, list):
                    href = href_value[0] if href_value else ""
                else:
                    href = href_value or ""
>>>>>>> 70c20b5b
                text = a_tag.get_text(strip=True)

                # Skip empty links and javascript:void(0)
                if not href or href.startswith('javascript:'):
                    continue

                # Make relative URLs absolute
                if not href.startswith(('http://', 'https://')):
                    href = urljoin(url, href)

                links.append({
                    "url": href,
                    "text": text if text else href
                })

            logger.info(f"Successfully extracted {len(links)} links from {url}")
            return links

        except Exception as e:
            error_msg = f"Error extracting links from {url}: {str(e)}"
            logger.error(error_msg)
            raise Exception(error_msg)

    def fetch_content(self, url: str) -> str:
        self._ensure_driver()
        assert self.driver is not None

        try:
            logger.info(f"Fetching content from URL: {url}")
            self.driver.get(url)
            WebDriverWait(self.driver, 30).until(
                EC.presence_of_element_located(("tag name", "body"))
            )
            time.sleep(5)

            # Get the page source and parse with BeautifulSoup
            html_content = self.driver.page_source
            soup = BeautifulSoup(html_content, 'html.parser')

            # Extract main content
            text = self._extract_main_content(soup)

            # Clean and process the text
            lines = text.split('\n')
            cleaned_lines = []

            for line in lines:
                cleaned_line = self._clean_text(line)
                if self._is_relevant_content(cleaned_line):
                    cleaned_lines.append(cleaned_line)

            # Join lines and remove duplicate content
            text = '\n'.join(cleaned_lines)
            text = re.sub(r'\n\s*\n', '\n\n', text)  # Remove multiple newlines

            # Optional: Detect language and filter non-English content
            try:
                if detect(text) != 'en':
                    logger.warning(f"Non-English content detected from {url}")
            except LangDetectException:
                logger.warning(f"Could not detect language for content from {url}")

            logger.info(f"Successfully extracted and cleaned text content from {url}")
            return text

        except Exception as e:
            error_msg = f"Error fetching content from {url}: {str(e)}"
            logger.error(error_msg)
            raise Exception(error_msg)

    def cleanup(self) -> None:
        if self.driver:
            try:
                self.driver.quit()
                logger.info("Chrome WebDriver cleaned up successfully")
            except Exception as e:
                logger.error(f"Error during WebDriver cleanup: {str(e)}")


@mcp.tool
def open_in_user_browser(url: str) -> Dict[str, Any]:
    """Open a URL in the user's regular Chrome profile."""
    try:
        profile = _get_chrome_profile_path()
        options = Options()
        options.add_argument(f"--user-data-dir={profile}")
        driver = webdriver.Chrome(service=Service(ChromeDriverManager().install()), options=options)
        driver.get(url)
        return {
            "status": "success",
            "message": f"Opened {url} in the user browser",
            "data": None,
        }
    except Exception as e:
        logger.error(f"Failed to open browser for {url}: {str(e)}")
        return {"status": "error", "message": str(e), "data": None}


# Initialize WebScraper
scraper = WebScraper()


@mcp.tool
def scrape_website(url: str) -> Dict[str, Any]:
    """Scrape content from a specified URL"""
    try:
        content = scraper.fetch_content(url)
        return {
            "status": "success",
            "no. of characters": len(content),
            "message": "Website content scraped successfully",
            "data": {"content": content}
        }
    except Exception as e:
        return {
            "status": "error",
            "message": str(e),
            "data": None
        }


@mcp.tool
def extract_links(url: str) -> Dict[str, Any]:
    """Extract all links from a specified URL"""
    try:
        links = scraper.extract_links(url)
        return {
            "status": "success",
            "no. of links": len(links),
            "message": "Links extracted successfully",
            "data": {"links": links}
        }
    except Exception as e:
        return {
            "status": "error",
            "message": str(e),
            "data": None
        }


@mcp.tool
def download_pdfs_from_text(text: str) -> Dict[str, Any]:
    """Download all PDF links found in the provided text."""
    try:
        pdf_pattern = re.compile(r"https?://[^\s'\"<>]+?\.pdf", re.IGNORECASE)
        links = pdf_pattern.findall(text)
        download_dir = os.path.join(os.path.expanduser("~"), "Downloads")
        os.makedirs(download_dir, exist_ok=True)
        downloaded_files: List[str] = []

        for link in links:
            # Remove trailing punctuation
            clean_link = link.rstrip(').,')
            file_name = os.path.basename(clean_link.split("?")[0])
            file_path = os.path.join(download_dir, file_name)
            logger.info(f"Downloading PDF from {clean_link} to {file_path}")
            response = requests.get(clean_link, timeout=30)
            response.raise_for_status()
            with open(file_path, "wb") as pdf_file:
                pdf_file.write(response.content)
            downloaded_files.append(file_path)

        return {
            "status": "success",
            "no. of files": len(downloaded_files),
            "message": "PDF files downloaded" if downloaded_files else "No PDF links found",
            "data": {"files": downloaded_files},
        }
    except Exception as e:
        return {
            "status": "error",
            "message": str(e),
            "data": None,
        }


@mcp.tool
def ping() -> Dict[str, Any]:
    """Check if the server is responsive"""
    return {
        "status": "success",
        "message": "Pong",
        "data": {"timestamp": time.time()}
    }


if __name__ == "__main__":
    try:
        mcp.run()
    finally:
        scraper.cleanup()<|MERGE_RESOLUTION|>--- conflicted
+++ resolved
@@ -166,17 +166,14 @@
             # Extract all links
             links = []
             for a_tag in soup.find_all('a', href=True):
-<<<<<<< HEAD
                 # bs4 typing may mark result as a list, so use get to avoid type
                 # errors when accessing the href attribute
                 href = a_tag.get('href', '')
-=======
-                href_value = a_tag.get("href")
+                href_value = a_tag.get('href', '')
                 if isinstance(href_value, list):
                     href = href_value[0] if href_value else ""
                 else:
                     href = href_value or ""
->>>>>>> 70c20b5b
                 text = a_tag.get_text(strip=True)
 
                 # Skip empty links and javascript:void(0)
